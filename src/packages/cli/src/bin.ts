#!/usr/bin/env ts-node
import {
  arg,
  getCLIPathHash,
  getProjectHash,
  getSchema,
  getConfig,
} from '@prisma/sdk'
import chalk from 'chalk'
import { tryLoadEnv } from './utils/loadEnv'

const packageJson = require('../package.json') // eslint-disable-line @typescript-eslint/no-var-requires

export { byline } from '@prisma/migrate'

// do this before facebook's yoga
import debugLib from 'debug'

const debug = debugLib('prisma')
process.on('uncaughtException', (e) => {
  debug(e)
})
process.on('unhandledRejection', (e) => {
  debug(e)
})

// warnings: no tanks
// hides ExperimentalWarning: The fs.promises API is experimental
process.env.NODE_NO_WARNINGS = '1'

// If running via `ts-node`, treat NODE_ENV as development
// @ts-ignore
if (process[Symbol.for('ts-node.register.instance')]) {
  process.env.NODE_ENV = 'development'
} else {
  // react: psst 🙊
  process.env.NODE_ENV = 'production'
}

if (process.argv.length > 1 && process.argv[1].endsWith('prisma2')) {
  console.log(
    chalk.yellow('deprecated') +
      `  The ${chalk.redBright(
        'prisma2',
      )} command is deprecated and has been renamed to ${chalk.greenBright(
        'prisma',
      )}.\nPlease execute ${chalk.bold.greenBright(
        'prisma' +
          (process.argv.length > 2
            ? ' ' + process.argv.slice(2).join(' ')
            : ''),
      )} instead.\n`,
  )
}

// Parse CLI arguments
const args = arg(
  process.argv.slice(2),
  {
    '--schema': String,
    '--telemetry-information': String,
  },
  false,
  true,
)

//
// Read .env file only if next to schema.prisma
//
// if the CLI is called without any command like `prisma` we can ignore .env loading
if (process.argv.length > 2) {
  tryLoadEnv(args)
}

/**
 * Dependencies
 */
import * as checkpoint from 'checkpoint-client'
import { isError, HelpError } from '@prisma/sdk'
import {
  MigrateCommand,
  MigrateInit,
  MigrateReset,
  MigrateSave,
  MigrateUp,
  MigrateDown,
  MigrateTmpPrepare,
  handlePanic,
} from '@prisma/migrate'
import { CLI } from './CLI'
import { Introspect, Init } from '@prisma/introspection'
import { Dev } from './Dev'
import { Version } from './Version'
import { Generate } from './Generate'
import { ProviderAliases, isCurrentBinInstalledGlobally } from '@prisma/sdk'
import { Validate } from './Validate'
import { Format } from './Format'
import { Doctor } from './Doctor'
import { Studio } from './Studio'
import { Telemetry } from './Telemetry'
import { printUpdateMessage } from './utils/printUpdateMessage'

// aliases are only used by @prisma/studio, but not for users anymore,
// as they have to ship their own version of @prisma/client
const aliases: ProviderAliases = {
  'prisma-client-js': {
    generatorPath: `node --max-old-space-size=8096 "${eval(
      `require('path').join(__dirname, '../prisma-client/generator-build/index.js')`,
    )}"`, // all evals are here for ncc
    outputPath: eval(`require('path').join(__dirname, '../prisma-client/')`),
  },
}

// because chalk ...
if (process.env.NO_COLOR) {
  chalk.level = 0
}

const isPrismaInstalledGlobally = isCurrentBinInstalledGlobally()

/**
 * Main function
 */
async function main(): Promise<number> {
  // create a new CLI with our subcommands
  const cli = CLI.new(
    {
      init: Init.new(),
      migrate: MigrateCommand.new({
        init: MigrateInit.new(),
        reset: MigrateReset.new(),
        save: MigrateSave.new(),
        up: MigrateUp.new(),
        down: MigrateDown.new(),
      }),
      'tmp-prepare': MigrateTmpPrepare.new(),
      introspect: Introspect.new(),
      dev: Dev.new(),
      studio: Studio.new(aliases),
      generate: Generate.new(),
      version: Version.new(),
      validate: Validate.new(),
      format: Format.new(),
      doctor: Doctor.new(),
      telemetry: Telemetry.new(),
    },
    [
      'version',
      'init',
      'migrate',
      'tmp-prepare',
      'introspect',
      'dev',
      'studio',
      'generate',
      'validate',
      'format',
      'doctor',
      'telemetry',
    ],
  )
  // parse the arguments
  const result = await cli.parse(process.argv.slice(2))

  if (result instanceof HelpError) {
    console.error(result.message)
    return 1
  } else if (isError(result)) {
    console.error(result)
    return 1
  }
  console.log(result)

  try {
    // SHA256 identifier for the project based on the prisma schema path
    const projectPathHash = await getProjectHash()
    // SHA256 of the cli path
    const cliPathHash = getCLIPathHash()

    let schemaProviders: string[] | undefined
    let schemaPreviewFeatures: string[] | undefined
    let schemaGeneratorsProviders: string[] | undefined
    try {
      const schema = await getSchema(args['--schema'])
      const config = await getConfig({
        datamodel: schema,
      })
      if (config.datasources.length > 0) {
        schemaProviders = config.datasources[0].provider
      }
      const generator = config.generators.find(
        (gen) => gen.previewFeatures.length > 0,
      )
      if (generator) {
        schemaPreviewFeatures = generator.previewFeatures
      }
      // Example 'prisma-client-js'
      schemaGeneratorsProviders = config.generators.map((gen) => gen.provider)
    } catch (e) {
      //
      debug(e)
    }
    
    // check prisma for updates
    const checkResult = await checkpoint.check({
      product: 'prisma',
      cli_path_hash: cliPathHash,
      project_hash: projectPathHash,
      version: packageJson.version,
      schema_providers: schemaProviders,
      schema_preview_features: schemaPreviewFeatures,
      schema_generators_providers: schemaGeneratorsProviders,
      cli_path: process.argv[1],
      cli_install_type: isPrismaInstalledGlobally ? 'global' : 'local',
      command: process.argv.slice(2).join(' '),
      information:
        args['--telemetry-information'] ||
        process.env.PRISMA_TELEMETRY_INFORMATION,
    })
    // if the result is cached and we're outdated, show this prompt
    const shouldHide = process.env.PRISMA_HIDE_UPDATE_MESSAGE
    if (
      checkResult.status === 'ok' &&
      checkResult.data.outdated &&
      !shouldHide
    ) {
<<<<<<< HEAD
      console.error(
        drawBox({
          height: 4,
          width: 59,
          str: `\n${chalk.blue('Update available')} ${
            checkResult.data.previous_version
          } -> ${checkResult.data.current_version}\nRun ${chalk.bold(
            makeInstallCommand(
              checkResult.data.package,
              checkResult.data.release_tag,
            ),
          )} to update`,
          horizontalPadding: 2,
        }),
      )
=======
      printUpdateMessage(checkResult)
>>>>>>> 22079291
    }
  } catch (e) {
    debug(e)
  }

  return 0
}

process.on('SIGINT', () => {
  process.exit(0) // now the "exit" event will fire
})

/**
 * Run our program
 */
if (require.main === module) {
  main()
    .then((code) => {
      if (code !== 0) {
        process.exit(code)
      }
    })
    .catch((err) => {
      function handleIndividualError(error): void {
        if (error.rustStack) {
          handlePanic(error, packageJson.version, packageJson.prisma.version)
            .catch((e) => {
              if (debugLib.enabled('prisma')) {
                console.error(chalk.redBright.bold('Error: ') + e.stack)
              } else {
                console.error(chalk.redBright.bold('Error: ') + e.message)
              }
            })
            .finally(() => {
              process.exit(1)
            })
        } else {
          if (debugLib.enabled('prisma')) {
            console.error(chalk.redBright.bold('Error: ') + error.stack)
          } else {
            console.error(chalk.redBright.bold('Error: ') + error.message)
          }
          process.exit(1)
        }
      }

      // Sindre's pkg p-map & co are using AggregateError, it is an iterator.
      if (typeof err[Symbol.iterator] === 'function') {
        for (const individualError of err) {
          handleIndividualError(individualError)
        }
      } else {
        handleIndividualError(err)
      }
    })
}<|MERGE_RESOLUTION|>--- conflicted
+++ resolved
@@ -200,7 +200,7 @@
       //
       debug(e)
     }
-    
+
     // check prisma for updates
     const checkResult = await checkpoint.check({
       product: 'prisma',
@@ -224,25 +224,7 @@
       checkResult.data.outdated &&
       !shouldHide
     ) {
-<<<<<<< HEAD
-      console.error(
-        drawBox({
-          height: 4,
-          width: 59,
-          str: `\n${chalk.blue('Update available')} ${
-            checkResult.data.previous_version
-          } -> ${checkResult.data.current_version}\nRun ${chalk.bold(
-            makeInstallCommand(
-              checkResult.data.package,
-              checkResult.data.release_tag,
-            ),
-          )} to update`,
-          horizontalPadding: 2,
-        }),
-      )
-=======
       printUpdateMessage(checkResult)
->>>>>>> 22079291
     }
   } catch (e) {
     debug(e)
