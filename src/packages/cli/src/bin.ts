--- conflicted
+++ resolved
@@ -163,11 +163,8 @@
       'version',
       'init',
       'migrate',
-<<<<<<< HEAD
       'migrate-legacy',
-=======
       'db',
->>>>>>> 12941abe
       'tmp-prepare',
       'introspect',
       'dev',
