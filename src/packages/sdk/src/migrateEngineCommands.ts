--- conflicted
+++ resolved
@@ -93,21 +93,20 @@
   connectionString: string,
   cwd = process.cwd(),
   migrationEnginePath?: string,
-<<<<<<< HEAD
-): Promise<execa.ExecaReturnValue | undefined> {
-=======
-): Promise<boolean> {
->>>>>>> 58a85065
+): Promise<execa.ExecaReturnValue | boolean> {
   const dbExists = await canConnectToDatabase(
     connectionString,
     cwd,
     migrationEnginePath,
   )
+
   if (dbExists === true) {
     return false
   }
+
   migrationEnginePath =
     migrationEnginePath || (await resolveBinary('migration-engine'))
+
   return await execa(
     migrationEnginePath,
     ['cli', '--datasource', connectionString, 'create-database'],
@@ -120,7 +119,6 @@
       },
     },
   )
-  return true
 }
 
 export async function dropDatabase(
