import chalk from 'chalk'
import { RustPanic, sendPanic, link, isCi } from '@prisma/sdk'
import prompt from 'prompts'
import { wouldYouLikeToCreateANewIssue } from './getGithubIssueUrl'

export async function handlePanic(
  error: RustPanic,
  cliVersion: string,
  binaryVersion: string,
): Promise<boolean> {
  return new Promise(async function (resolve, reject) {
    if (isCi()) {
      return reject(error)
    }

    await panicDialog(error, cliVersion, binaryVersion)

    return resolve()
  })
}

async function panicDialog(error, cliVersion, binaryVersion) {
  const errorMessage = error.message
    .split('\n')
    .slice(0, Math.max(20, process.stdout.rows))
    .join('\n')

  console.log(`${chalk.red('Oops, an unexpected error occured!')}
${chalk.red(errorMessage)}

${chalk.bold('Please help us improve Prisma by submitting an error report.')}
${chalk.bold(
  'Error reports never contain personal or other sensitive information.',
)}
${chalk.dim(`Learn more: ${link('https://pris.ly/d/telemetry')}`)}
`)

  const response = await prompt({
    type: 'select',
    name: 'value',
    message: 'Submit error report',
    initial: 0,
    choices: [
      {
        title: 'Yes',
        value: true,
        description: `Send error report once`,
      },
      {
        title: 'No',
        value: false,
        description: `Don't send error report`,
      },
    ],
  })

  const reportFailedMessage = `${chalk.bold.red(
    'Oops. We could not send the error report.',
  )}`

  if (response.value) {
    let reportId: number | void
    try {
      console.log('Submitting...')
      reportId = await sendPanic(error, cliVersion, binaryVersion)
    } catch (error) {
      console.log(reportFailedMessage)
    }

    if (reportId) {
      console.log(
        `\n${chalk.bold(
<<<<<<< HEAD
          `We successfully received the error report id ${reportId}`,
=======
          `We successfully received the error report id: ${reportId}`,
>>>>>>> 58a85065
        )}`,
      )
      console.log(`\n${chalk.bold('Thanks a lot for your help! 🙏')}`)
    }
  }
  await wouldYouLikeToCreateANewIssue({
    prompt: !response.value,
    error,
    cliVersion,
    binaryVersion,
  })
}<|MERGE_RESOLUTION|>--- conflicted
+++ resolved
@@ -70,11 +70,7 @@
     if (reportId) {
       console.log(
         `\n${chalk.bold(
-<<<<<<< HEAD
-          `We successfully received the error report id ${reportId}`,
-=======
           `We successfully received the error report id: ${reportId}`,
->>>>>>> 58a85065
         )}`,
       )
       console.log(`\n${chalk.bold('Thanks a lot for your help! 🙏')}`)
