--- conflicted
+++ resolved
@@ -84,12 +84,8 @@
     "chalk": "4.1.0",
     "del": "5.1.0",
     "dotenv": "8.2.0",
-<<<<<<< HEAD
     "dotenv-expand": "5.1.0",
-    "eslint": "7.6.0",
-=======
     "eslint": "7.8.1",
->>>>>>> adb21169
     "eslint-config-prettier": "6.11.0",
     "eslint-plugin-eslint-comments": "3.2.0",
     "eslint-plugin-jest": "24.0.0",
