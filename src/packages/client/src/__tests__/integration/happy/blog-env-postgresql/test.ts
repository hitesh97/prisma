--- conflicted
+++ resolved
@@ -251,11 +251,7 @@
   })
 
   prisma.$disconnect()
-<<<<<<< HEAD
-  await tearDownPostgres(SetupParams).catch(e => {
-=======
   await tearDownPostgres(SetupParams.connectionString).catch((e) => {
->>>>>>> f4f8482a
     console.log(e)
   })
 })