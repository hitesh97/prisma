{
  "name": "@prisma/lift",
<<<<<<< HEAD
  "version": "0.3.48",
=======
  "version": "0.3.50",
>>>>>>> 6614bc68
  "main": "dist/index.js",
  "types": "dist/index.d.ts",
  "repository": "git@github.com:prisma/lift.git",
  "author": "Tim Suchanek <suchanek@prisma.io>",
  "license": "Apache-2.0",
  "private": false,
  "prisma": {
    "version": "latest"
  },
  "devDependencies": {
    "@prisma/cli": "^0.1.3",
    "@prisma/generator-helper": "^0.0.8",
    "@prisma/photon": "^0.2.100",
    "@prisma/sdk": "^0.0.6",
    "@prisma/studio-transports": "^0.121.0",
    "@types/charm": "^1.0.1",
    "@types/debug": "^4.1.4",
    "@types/diff": "^4.0.2",
    "@types/fs-extra": "^7.0.0",
    "@types/jest": "^24.0.15",
    "@types/node": "^12.7.12",
    "@types/prompts": "^2.0.1",
    "@zeit/ncc": "^0.20.1",
    "husky": "^2.4.1",
    "jest": "^24.8.0",
    "lint-staged": "^8.2.1",
    "make-dir": "^3.0.0",
    "mz": "2.7.0",
    "pkg-up": "3.1.0",
    "prettier": "^1.17.1",
    "ts-jest": "^24.0.2",
    "tslint": "^5.16.0",
    "tslint-config-prettier": "^1.18.0",
    "typescript": "^3.5.2"
  },
  "peerDependencies": {
    "@prisma/cli": "*",
    "@prisma/generator-helper": "*",
    "@prisma/photon": "*",
    "@prisma/sdk": "*"
  },
  "dependencies": {
    "@prisma/fetch-engine": "^0.3.2",
    "@prisma/get-platform": "^0.1.1",
    "@prisma/ink-components": "^0.0.7",
    "@prisma/studio-server": "0.125.0",
    "@types/execa": "^0.9.0",
    "adm-zip": "^0.4.13",
    "ansi-escapes": "^4.2.1",
    "arg": "^4.1.0",
    "array-flat-polyfill": "^1.0.1",
    "cli-cursor": "^3.0.0",
    "cli-truncate": "^2.0.0",
    "dashify": "2.0.0",
    "debug": "^4.1.1",
    "del": "^4.1.1",
    "diff": "^4.0.1",
    "execa": "^1.0.0",
    "fast-equals": "^2.0.0",
    "fast-memoize": "^2.5.1",
    "get-port": "^5.0.0",
    "get-stream": "^5.1.0",
    "git-user-email": "^0.2.2",
    "git-user-name": "^2.0.0",
    "globby": "9.2",
    "indent-string": "^4.0.0",
    "ink": "^2.2.0",
    "ink-link": "^1.0.0",
    "ink-spinner": "^3.0.1",
    "keypress": "^0.2.1",
    "log-update": "^3.2.0",
    "microjob": "^0.5.2",
    "p-map": "^3.0.0",
    "prisma-datamodel": "^1.36.0-test.2",
    "prompts": "^2.1.0",
    "react": "^16.8.6",
    "string-width": "^4.1.0",
    "strip-ansi": "^5.2.0",
    "strip-indent": "^3.0.0",
    "supports-hyperlinks": "^1.0.1"
  },
  "scripts": {
    "install": "node scripts/download.js",
    "download": "node scripts/download.js",
    "run": "node dist/bin.js",
    "precommit": "lint-staged && jest",
    "lint": "prettier --write src/*.{ts,tsx,js,jsx,md,graphql} src/**/*.{ts,tsx,js,jsx,md,graphql} && tsc",
    "test": "jest",
    "build": "tsc -d && cp src/GeneratorWorker.js dist/GeneratorWorker.js",
    "ncc": "ncc build dist/bin.js -o build",
    "build-cli": "yarn build && yarn ncc && sed -i.bak 's/env ts-node/env node/g' 'build/index.js'",
    "prepublishOnly": "yarn build",
    "prepare": "yarn build && yarn link && yarn link @prisma/lift"
  },
  "files": [
    "dist",
    "download.js"
  ],
  "lint-staged": {
    "src/**/*.{ts,tsx}": [
      "tslint --project tsconfig.json -c tslint.json --fix",
      "prettier --write",
      "git add"
    ]
  }
}<|MERGE_RESOLUTION|>--- conflicted
+++ resolved
@@ -1,10 +1,6 @@
 {
   "name": "@prisma/lift",
-<<<<<<< HEAD
-  "version": "0.3.48",
-=======
   "version": "0.3.50",
->>>>>>> 6614bc68
   "main": "dist/index.js",
   "types": "dist/index.d.ts",
   "repository": "git@github.com:prisma/lift.git",
